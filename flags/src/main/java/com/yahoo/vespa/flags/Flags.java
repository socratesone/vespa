// Copyright 2019 Yahoo Holdings. Licensed under the terms of the Apache 2.0 license. See LICENSE in the project root.
package com.yahoo.vespa.flags;

import com.yahoo.component.Vtag;
import com.yahoo.vespa.defaults.Defaults;
import com.yahoo.vespa.flags.custom.PreprovisionCapacity;

import java.util.List;
import java.util.Optional;
import java.util.TreeMap;

import static com.yahoo.vespa.flags.FetchVector.Dimension.APPLICATION_ID;
import static com.yahoo.vespa.flags.FetchVector.Dimension.HOSTNAME;
import static com.yahoo.vespa.flags.FetchVector.Dimension.NODE_TYPE;
import static com.yahoo.vespa.flags.FetchVector.Dimension.VESPA_VERSION;
import static com.yahoo.vespa.flags.FetchVector.Dimension.ZONE_ID;

/**
 * Definitions of feature flags.
 *
 * <p>To use feature flags, define the flag in this class as an "unbound" flag, e.g. {@link UnboundBooleanFlag}
 * or {@link UnboundStringFlag}. At the location you want to get the value of the flag, you need the following:</p>
 *
 * <ol>
 *     <li>The unbound flag</li>
 *     <li>A {@link FlagSource}. The flag source is typically available as an injectable component. Binding
 *     an unbound flag to a flag source produces a (bound) flag, e.g. {@link BooleanFlag} and {@link StringFlag}.</li>
 *     <li>If you would like your flag value to be dependent on e.g. the application ID, then 1. you should
 *     declare this in the unbound flag definition in this file (referring to
 *     {@link FetchVector.Dimension#APPLICATION_ID}), and 2. specify the application ID when retrieving the value, e.g.
 *     {@link BooleanFlag#with(FetchVector.Dimension, String)}. See {@link FetchVector} for more info.</li>
 * </ol>
 *
 * <p>Once the code is in place, you can override the flag value. This depends on the flag source, but typically
 * there is a REST API for updating the flags in the config server, which is the root of all flag sources in the zone.</p>
 *
 * @author hakonhall
 */
public class Flags {
    private static volatile TreeMap<FlagId, FlagDefinition> flags = new TreeMap<>();

    public static final UnboundIntFlag DROP_CACHES = defineIntFlag(
            "drop-caches", 3,
            "The int value to write into /proc/sys/vm/drop_caches for each tick. " +
            "1 is page cache, 2 is dentries inodes, 3 is both page cache and dentries inodes, etc.",
            "Takes effect on next tick.",
            HOSTNAME);

    public static final UnboundBooleanFlag ENABLE_CROWDSTRIKE = defineFeatureFlag(
            "enable-crowdstrike", true,
            "Whether to enable CrowdStrike.", "Takes effect on next host admin tick",
            HOSTNAME);

    public static final UnboundBooleanFlag ENABLE_NESSUS = defineFeatureFlag(
            "enable-nessus", true,
            "Whether to enable Nessus.", "Takes effect on next host admin tick",
            HOSTNAME);

    public static final UnboundBooleanFlag ENABLE_FLEET_SSHD_CONFIG = defineFeatureFlag(
            "enable-fleet-sshd-config", true,
            "Whether fleet should manage the /etc/ssh/sshd_config file.",
            "Takes effect on next host admin tick.",
            HOSTNAME);

    public static final UnboundBooleanFlag FLEET_CANARY = defineFeatureFlag(
            "fleet-canary", false,
            "Whether the host is a fleet canary.",
            "Takes effect on next host admin tick.",
            HOSTNAME);

    public static final UnboundBooleanFlag USE_NEW_VESPA_RPMS = defineFeatureFlag(
            "use-new-vespa-rpms", false,
            "Whether to use the new vespa-rpms YUM repo when upgrading/downgrading.  The vespa-version " +
            "when fetching the flag value is the wanted version of the host.",
            "Takes effect when upgrading or downgrading host admin to a different version.",
            HOSTNAME, NODE_TYPE, VESPA_VERSION);

    public static final UnboundListFlag<String> DISABLED_HOST_ADMIN_TASKS = defineListFlag(
            "disabled-host-admin-tasks", List.of(), String.class,
            "List of host-admin task names (as they appear in the log, e.g. root>main>UpgradeTask) that should be skipped",
            "Takes effect on next host admin tick",
            HOSTNAME, NODE_TYPE);

    public static final UnboundStringFlag DOCKER_VERSION = defineStringFlag(
            "docker-version", "1.13.1-102.git7f2769b",
            "The version of the docker to use of the format VERSION-REL: The YUM package to be installed will be " +
            "2:docker-VERSION-REL.el7.centos.x86_64 in AWS (and without '.centos' otherwise). " +
            "If docker-version is not of this format, it must be parseable by YumPackageName::fromString.",
            "Takes effect on next tick.",
            HOSTNAME);

    public static final UnboundLongFlag THIN_POOL_GB = defineLongFlag(
            "thin-pool-gb", -1,
            "The size of the disk reserved for the thin pool with dynamic provisioning in AWS, in base-2 GB. " +
                    "If <0, the default is used (which may depend on the zone and node type).",
            "Takes effect immediately (but used only during provisioning).",
            NODE_TYPE);

    public static final UnboundDoubleFlag CONTAINER_CPU_CAP = defineDoubleFlag(
            "container-cpu-cap", 0,
            "Hard limit on how many CPUs a container may use. This value is multiplied by CPU allocated to node, so " +
            "to cap CPU at 200%, set this to 2, etc.",
            "Takes effect on next node agent tick. Change is orchestrated, but does NOT require container restart",
            HOSTNAME, APPLICATION_ID);

    public static final UnboundStringFlag TLS_INSECURE_AUTHORIZATION_MODE = defineStringFlag(
            "tls-insecure-authorization-mode", "log_only",
            "TLS insecure authorization mode. Allowed values: ['disable', 'log_only', 'enforce']",
            "Takes effect on restart of Docker container",
            NODE_TYPE, APPLICATION_ID, HOSTNAME);

    public static final UnboundIntFlag REBOOT_INTERVAL_IN_DAYS = defineIntFlag(
            "reboot-interval-in-days", 30,
            "No reboots are scheduled 0x-1x reboot intervals after the previous reboot, while reboot is " +
            "scheduled evenly distributed in the 1x-2x range (and naturally guaranteed at the 2x boundary).",
            "Takes effect on next run of NodeRebooter");

    public static final UnboundBooleanFlag RETIRE_WITH_PERMANENTLY_DOWN = defineFeatureFlag(
            "retire-with-permanently-down", false,
            "If enabled, retirement will end with setting the host status to PERMANENTLY_DOWN, " +
            "instead of ALLOWED_TO_BE_DOWN (old behavior).",
            "Takes effect on the next run of RetiredExpirer.",
            HOSTNAME);

    public static final UnboundListFlag<PreprovisionCapacity> PREPROVISION_CAPACITY = defineListFlag(
            "preprovision-capacity", List.of(), PreprovisionCapacity.class,
            "List of node resources and their count that should be present in zone to receive new deployments. When a " +
            "preprovisioned is taken, new will be provisioned within next iteration of maintainer.",
            "Takes effect on next iteration of HostProvisionMaintainer.");

    public static final UnboundDoubleFlag DEFAULT_TERM_WISE_LIMIT = defineDoubleFlag(
            "default-term-wise-limit", 1.0,
            "Default limit for when to apply termwise query evaluation",
            "Takes effect at redeployment",
            ZONE_ID, APPLICATION_ID);

    public static final UnboundDoubleFlag DEFAULT_SOFT_START_SECONDS = defineDoubleFlag(
            "default-soft-start-seconds", 0.0,
            "Default number of seconds that a soft start shall use",
            "Takes effect at redeployment",
            ZONE_ID, APPLICATION_ID);
    public static final UnboundDoubleFlag DEFAULT_THREADPOOL_SIZE_FACTOR = defineDoubleFlag(
            "default-threadpool-size-factor", 0.0,
            "Default multiplication factor when computing maxthreads for main container threadpool based on available cores",
            "Takes effect at redeployment",
            ZONE_ID, APPLICATION_ID);
    public static final UnboundDoubleFlag DEFAULT_QUEUE_SIZE_FACTOR = defineDoubleFlag(
            "default-queue-size-factor", 0.0,
            "Default multiplication factor when computing queuesize for burst handling",
            "Takes effect at redeployment",
            ZONE_ID, APPLICATION_ID);
    public static final UnboundDoubleFlag DEFAULT_TOP_K_PROBABILITY = defineDoubleFlag(
            "default-top-k-probability", 1.0,
            "Default probability that you will get the globally top K documents when merging many partitions.",
            "Takes effect at redeployment",
            ZONE_ID, APPLICATION_ID);

    public static final UnboundBooleanFlag USE_DISTRIBUTOR_BTREE_DB = defineFeatureFlag(
            "use-distributor-btree-db", false,
            "Whether to use the new B-tree bucket database in the distributors.",
            "Takes effect at restart of distributor process",
            ZONE_ID, APPLICATION_ID);

    public static final UnboundBooleanFlag USE_THREE_PHASE_UPDATES = defineFeatureFlag(
            "use-three-phase-updates", false,
            "Whether to enable the use of three-phase updates when bucket replicas are out of sync.",
            "Takes effect at redeployment",
            ZONE_ID, APPLICATION_ID);

    public static final UnboundBooleanFlag HOST_HARDENING = defineFeatureFlag(
            "host-hardening", false,
            "Whether to enable host hardening Linux baseline.",
            "Takes effect on next tick or on host-admin restart (may vary where used).",
            HOSTNAME);

    public static final UnboundBooleanFlag TCP_ABORT_ON_OVERFLOW = defineFeatureFlag(
            "tcp-abort-on-overflow", false,
            "Whether to set /proc/sys/net/ipv4/tcp_abort_on_overflow to 0 (false) or 1 (true)",
            "Takes effect on next host-admin tick.",
            HOSTNAME);

    public static final UnboundStringFlag ZOOKEEPER_SERVER_VERSION = defineStringFlag(
            "zookeeper-server-version", "3.5.6",
            "ZooKeeper server version, a jar file zookeeper-server-<ZOOKEEPER_SERVER_VERSION>-jar-with-dependencies.jar must exist",
            "Takes effect on restart of Docker container",
            NODE_TYPE, APPLICATION_ID, HOSTNAME);

    public static final UnboundStringFlag TLS_FOR_ZOOKEEPER_CLIENT_SERVER_COMMUNICATION = defineStringFlag(
            "tls-for-zookeeper-client-server-communication", "OFF",
            "How to setup TLS for ZooKeeper client/server communication. Valid values are OFF, PORT_UNIFICATION, TLS_WITH_PORT_UNIFICATION, TLS_ONLY",
            "Takes effect on restart of config server",
            NODE_TYPE, HOSTNAME);

    public static final UnboundBooleanFlag USE_TLS_FOR_ZOOKEEPER_CLIENT = defineFeatureFlag(
            "use-tls-for-zookeeper-client", false,
            "Whether to use TLS for ZooKeeper clients",
            "Takes effect on restart of process",
            NODE_TYPE, HOSTNAME);

    public static final UnboundBooleanFlag ENABLE_DISK_WRITE_TEST = defineFeatureFlag(
            "enable-disk-write-test", true,
            "Regularly issue a small write to disk and fail the host if it is not successful",
            "Takes effect on next node agent tick (but does not clear existing failure reports)",
            HOSTNAME);

    public static final UnboundBooleanFlag USE_REFRESHED_ENDPOINT_CERTIFICATE = defineFeatureFlag(
            "use-refreshed-endpoint-certificate", false,
            "Whether an application should start using a newer certificate/key pair if available",
            "Takes effect on the next deployment of the application",
            APPLICATION_ID);

    public static final UnboundBooleanFlag VALIDATE_ENDPOINT_CERTIFICATES = defineFeatureFlag(
            "validate-endpoint-certificates", false,
            "Whether endpoint certificates should be validated before use",
            "Takes effect on the next deployment of the application");

    public static final UnboundStringFlag ENDPOINT_CERTIFICATE_BACKFILL = defineStringFlag(
            "endpoint-certificate-backfill", "disable",
            "Whether the endpoint certificate maintainer should backfill missing certificate data from cameo",
            "Takes effect on next scheduled run of maintainer - set to \"disable\", \"dryrun\" or \"enable\"");

    public static final UnboundStringFlag DOCKER_IMAGE_REPO = defineStringFlag(
            "docker-image-repo", "",
            "Override default docker image repo. Docker image version will be Vespa version.",
            "Takes effect on next deployment from controller",
            ZONE_ID, APPLICATION_ID);

    public static final UnboundBooleanFlag ENDPOINT_CERT_IN_SHARED_ROUTING = defineFeatureFlag(
            "endpoint-cert-in-shared-routing", false,
            "Whether to provision and use endpoint certs for apps in shared routing zones",
            "Takes effect on next deployment of the application", APPLICATION_ID);

    public static final UnboundBooleanFlag PHRASE_SEGMENTING = defineFeatureFlag(
            "phrase-segmenting", false,
            "Should 'implicit phrases' in queries we parsed to a phrase or and?",
            "Takes effect on redeploy",
            ZONE_ID, APPLICATION_ID);

    public static final UnboundBooleanFlag ALLOW_DIRECT_ROUTING = defineFeatureFlag(
            "publish-direct-routing-endpoint", false,
            "Whether an application should receive a directly routed endpoint in its endpoint list",
            "Takes effect immediately",
            APPLICATION_ID);

    public static final UnboundBooleanFlag NLB_PROXY_PROTOCOL = defineFeatureFlag(
            "nlb-proxy-protocol", false,
            "Configure NLB to use proxy protocol",
            "Takes effect on next application redeploy",
            APPLICATION_ID);

    public static final UnboundLongFlag CONFIGSERVER_SESSIONS_EXPIRY_INTERVAL_IN_DAYS = defineLongFlag(
            "configserver-sessions-expiry-interval-in-days", 28,
            "Expiry time for unused sessions in config server",
            "Takes effect on next run of config server maintainer SessionsMaintainer");

    public static final UnboundBooleanFlag USE_CLOUD_INIT_FORMAT = defineFeatureFlag(
            "use-cloud-init", false,
            "Use the cloud-init format when provisioning hosts",
            "Takes effect immediately",
            ZONE_ID);

    public static final UnboundBooleanFlag CONFIGSERVER_DISTRIBUTE_APPLICATION_PACKAGE = defineFeatureFlag(
            "configserver-distribute-application-package", false,
            "Whether the application package should be distributed to other config servers during a deployment",
            "Takes effect immediately");

    public static final UnboundBooleanFlag PROVISION_APPLICATION_ROLES = defineFeatureFlag(
            "provision-application-roles", false,
            "Whether application roles should be provisioned",
            "Takes effect on next deployment (controller)",
            ZONE_ID);

    public static final UnboundBooleanFlag CONFIGSERVER_UNSET_ENDPOINTS = defineFeatureFlag(
            "configserver-unset-endpoints", false,
            "Whether the configserver allows removal of existing endpoints when an empty list of container endpoints is request",
            "Takes effect on next external deployment",
            APPLICATION_ID
    );

<<<<<<< HEAD
    public static final UnboundIntFlag JDISC_HEALTH_CHECK_PROXY_CLIENT_TIMEOUT = defineIntFlag(
            "jdisc-health-check-proxy-client-timeout", 1000,
            "Temporary flag to rollout reduced timeout for JDisc's health check proxy client. Timeout in milliseconds",
            "Takes effect on next internal redeployment",
=======
    public static final UnboundBooleanFlag APPLICATION_IAM_ROLE = defineFeatureFlag(
            "application-iam-roles", false,
            "Allow separate iam roles when provisioning/assigning hosts",
            "Takes effect immediately on new hosts, on next redeploy for applications",
>>>>>>> 6ec924e2
            APPLICATION_ID);

    /** WARNING: public for testing: All flags should be defined in {@link Flags}. */
    public static UnboundBooleanFlag defineFeatureFlag(String flagId, boolean defaultValue, String description,
                                                       String modificationEffect, FetchVector.Dimension... dimensions) {
        return define(UnboundBooleanFlag::new, flagId, defaultValue, description, modificationEffect, dimensions);
    }

    /** WARNING: public for testing: All flags should be defined in {@link Flags}. */
    public static UnboundStringFlag defineStringFlag(String flagId, String defaultValue, String description,
                                                     String modificationEffect, FetchVector.Dimension... dimensions) {
        return define(UnboundStringFlag::new, flagId, defaultValue, description, modificationEffect, dimensions);
    }

    /** WARNING: public for testing: All flags should be defined in {@link Flags}. */
    public static UnboundIntFlag defineIntFlag(String flagId, int defaultValue, String description,
                                               String modificationEffect, FetchVector.Dimension... dimensions) {
        return define(UnboundIntFlag::new, flagId, defaultValue, description, modificationEffect, dimensions);
    }

    /** WARNING: public for testing: All flags should be defined in {@link Flags}. */
    public static UnboundLongFlag defineLongFlag(String flagId, long defaultValue, String description,
                                                 String modificationEffect, FetchVector.Dimension... dimensions) {
        return define(UnboundLongFlag::new, flagId, defaultValue, description, modificationEffect, dimensions);
    }

    /** WARNING: public for testing: All flags should be defined in {@link Flags}. */
    public static UnboundDoubleFlag defineDoubleFlag(String flagId, double defaultValue, String description,
                                                     String modificationEffect, FetchVector.Dimension... dimensions) {
        return define(UnboundDoubleFlag::new, flagId, defaultValue, description, modificationEffect, dimensions);
    }

    /** WARNING: public for testing: All flags should be defined in {@link Flags}. */
    public static <T> UnboundJacksonFlag<T> defineJacksonFlag(String flagId, T defaultValue, Class<T> jacksonClass, String description,
                                                              String modificationEffect, FetchVector.Dimension... dimensions) {
        return define((id2, defaultValue2, vector2) -> new UnboundJacksonFlag<>(id2, defaultValue2, vector2, jacksonClass),
                flagId, defaultValue, description, modificationEffect, dimensions);
    }

    /** WARNING: public for testing: All flags should be defined in {@link Flags}. */
    public static <T> UnboundListFlag<T> defineListFlag(String flagId, List<T> defaultValue, Class<T> elementClass,
                                                        String description, String modificationEffect, FetchVector.Dimension... dimensions) {
        return define((fid, dval, fvec) -> new UnboundListFlag<>(fid, dval, elementClass, fvec),
                flagId, defaultValue, description, modificationEffect, dimensions);
    }

    @FunctionalInterface
    private interface TypedUnboundFlagFactory<T, U extends UnboundFlag<?, ?, ?>> {
        U create(FlagId id, T defaultVale, FetchVector defaultFetchVector);
    }

    /**
     * Defines a Flag.
     *
     * @param factory            Factory for creating unbound flag of type U
     * @param flagId             The globally unique FlagId.
     * @param defaultValue       The default value if none is present after resolution.
     * @param description        Description of how the flag is used.
     * @param modificationEffect What is required for the flag to take effect? A restart of process? immediately? etc.
     * @param dimensions         What dimensions will be set in the {@link FetchVector} when fetching
     *                           the flag value in
     *                           {@link FlagSource#fetch(FlagId, FetchVector) FlagSource::fetch}.
     *                           For instance, if APPLICATION is one of the dimensions here, you should make sure
     *                           APPLICATION is set to the ApplicationId in the fetch vector when fetching the RawFlag
     *                           from the FlagSource.
     * @param <T>                The boxed type of the flag value, e.g. Boolean for flags guarding features.
     * @param <U>                The type of the unbound flag, e.g. UnboundBooleanFlag.
     * @return An unbound flag with {@link FetchVector.Dimension#HOSTNAME HOSTNAME} and
     *         {@link FetchVector.Dimension#VESPA_VERSION VESPA_VERSION} already set. The ZONE environment
     *         is typically implicit.
     */
    private static <T, U extends UnboundFlag<?, ?, ?>> U define(TypedUnboundFlagFactory<T, U> factory,
                                                                String flagId,
                                                                T defaultValue,
                                                                String description,
                                                                String modificationEffect,
                                                                FetchVector.Dimension[] dimensions) {
        FlagId id = new FlagId(flagId);
        FetchVector vector = new FetchVector()
                .with(HOSTNAME, Defaults.getDefaults().vespaHostname())
                // Warning: In unit tests and outside official Vespa releases, the currentVersion is e.g. 7.0.0
                // (determined by the current major version). Consider not setting VESPA_VERSION if minor = micro = 0.
                .with(VESPA_VERSION, Vtag.currentVersion.toFullString());
        U unboundFlag = factory.create(id, defaultValue, vector);
        FlagDefinition definition = new FlagDefinition(unboundFlag, description, modificationEffect, dimensions);
        flags.put(id, definition);
        return unboundFlag;
    }

    public static List<FlagDefinition> getAllFlags() {
        return List.copyOf(flags.values());
    }

    public static Optional<FlagDefinition> getFlag(FlagId flagId) {
        return Optional.ofNullable(flags.get(flagId));
    }

    /**
     * Allows the statically defined flags to be controlled in a test.
     *
     * <p>Returns a Replacer instance to be used with e.g. a try-with-resources block. Within the block,
     * the flags starts out as cleared. Flags can be defined, etc. When leaving the block, the flags from
     * before the block is reinserted.
     *
     * <p>NOT thread-safe. Tests using this cannot run in parallel.
     */
    public static Replacer clearFlagsForTesting() {
        return new Replacer();
    }

    public static class Replacer implements AutoCloseable {
        private static volatile boolean flagsCleared = false;

        private final TreeMap<FlagId, FlagDefinition> savedFlags;

        private Replacer() {
            verifyAndSetFlagsCleared(true);
            this.savedFlags = Flags.flags;
            Flags.flags = new TreeMap<>();
        }

        @Override
        public void close() {
            verifyAndSetFlagsCleared(false);
            Flags.flags = savedFlags;
        }

        /**
         * Used to implement a simple verification that Replacer is not used by multiple threads.
         * For instance two different tests running in parallel cannot both use Replacer.
         */
        private static void verifyAndSetFlagsCleared(boolean newValue) {
            if (flagsCleared == newValue) {
                throw new IllegalStateException("clearFlagsForTesting called while already cleared - running tests in parallell!?");
            }
            flagsCleared = newValue;
        }
    }
}<|MERGE_RESOLUTION|>--- conflicted
+++ resolved
@@ -277,17 +277,16 @@
             APPLICATION_ID
     );
 
-<<<<<<< HEAD
     public static final UnboundIntFlag JDISC_HEALTH_CHECK_PROXY_CLIENT_TIMEOUT = defineIntFlag(
             "jdisc-health-check-proxy-client-timeout", 1000,
             "Temporary flag to rollout reduced timeout for JDisc's health check proxy client. Timeout in milliseconds",
             "Takes effect on next internal redeployment",
-=======
+            APPLICATION_ID);
+
     public static final UnboundBooleanFlag APPLICATION_IAM_ROLE = defineFeatureFlag(
             "application-iam-roles", false,
             "Allow separate iam roles when provisioning/assigning hosts",
             "Takes effect immediately on new hosts, on next redeploy for applications",
->>>>>>> 6ec924e2
             APPLICATION_ID);
 
     /** WARNING: public for testing: All flags should be defined in {@link Flags}. */
