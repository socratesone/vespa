// Copyright 2017 Yahoo Holdings. Licensed under the terms of the Apache 2.0 license. See LICENSE in the project root.
package com.yahoo.vespa.config.server.tenant;

import com.yahoo.config.provision.TenantName;
import com.yahoo.path.Path;
import com.yahoo.vespa.config.server.RequestHandler;
import com.yahoo.vespa.config.server.application.TenantApplications;
import com.yahoo.vespa.config.server.session.SessionRepository;

import java.time.Instant;

/**
 * Contains all tenant-level components for a single tenant, dealing with editing sessions and
 * applications for a single tenant.
 *
 * @author vegardh
 * @author Ulf Lilleengen
 */
public class Tenant implements TenantHandlerProvider {

    static final String SESSIONS = "sessions";
    static final String APPLICATIONS = "applications";

    private final TenantName name;
    private final Path path;
    private final SessionRepository sessionRepository;
    private final TenantApplications applicationRepo;
    private final RequestHandler requestHandler;
    private final Instant created;

    Tenant(TenantName name,
           SessionRepository sessionRepository,
           RequestHandler requestHandler,
           TenantApplications applicationRepo,
           Instant created) {
        this.name = name;
        this.path = TenantRepository.getTenantPath(name);
        this.requestHandler = requestHandler;
        this.sessionRepository = sessionRepository;
        this.applicationRepo = applicationRepo;
        this.created = created;
    }

    /**
     * The request handler for this
     *
     * @return handler
     */
    public RequestHandler getRequestHandler() {
        return requestHandler;
    }

    public TenantName getName() {
        return name;
    }

    public Path getPath() {
        return path;
    }

    public SessionRepository getSessionRepository() { return sessionRepository; }

    @Override
    public String toString() {
        return getName().value();
    }

    public TenantApplications getApplicationRepo() {
        return applicationRepo;
    }

    public Instant getCreatedTime() {
        return created;
    }

    @Override
    public boolean equals(Object other) {
        if (!(other instanceof Tenant)) {
            return false;
        }
        Tenant that = (Tenant) other;
        return name.equals(that.name);
    }

    @Override
    public int hashCode() {
        return name.hashCode();
    }

    /**
     * Closes any watchers, thread pools that may react to changes in tenant state,
     * and removes any session data in filesystem and zookeeper.
     * Called by watchers as a reaction to deleting a tenant.
     */
    void close() {
        applicationRepo.close();   // Closes watchers.
        sessionRepository.close(); // Closes watchers, clears memory, and deletes local files and ZK session state.
    }

<<<<<<< HEAD
    /** Deletes the tenant tree from ZooKeeper (application and session status for the tenant) and triggers {@link #close()}. */
    void delete() {
        curator.delete(path); // Deletes tenant ZK tree: applications and sessions.
    }

=======
>>>>>>> d4d3e552
}<|MERGE_RESOLUTION|>--- conflicted
+++ resolved
@@ -97,12 +97,4 @@
         sessionRepository.close(); // Closes watchers, clears memory, and deletes local files and ZK session state.
     }
 
-<<<<<<< HEAD
-    /** Deletes the tenant tree from ZooKeeper (application and session status for the tenant) and triggers {@link #close()}. */
-    void delete() {
-        curator.delete(path); // Deletes tenant ZK tree: applications and sessions.
-    }
-
-=======
->>>>>>> d4d3e552
 }